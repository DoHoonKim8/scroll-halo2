#![allow(clippy::many_single_char_names)]
#![allow(clippy::op_ref)]

<<<<<<< HEAD
use assert_matches::assert_matches;
use ff::PrimeField;
=======
// use assert_matches::assert_matches;
>>>>>>> 01f0b526
use halo2_proofs::arithmetic::{Field, FieldExt};
use halo2_proofs::circuit::{Cell, Layouter, Region, SimpleFloorPlanner, Value};
use halo2_proofs::dev::MockProver;
use halo2_proofs::plonk::{
    create_proof as create_plonk_proof, keygen_pk, keygen_vk, verify_proof as verify_plonk_proof,
    Advice, Assigned, Circuit, Column, ConstraintSystem, Error, Fixed, ProvingKey, TableColumn,
    VerifyingKey,
};
use halo2_proofs::poly::commitment::{CommitmentScheme, ParamsProver, Prover, Verifier};
use halo2_proofs::poly::Rotation;
use halo2_proofs::poly::VerificationStrategy;
use halo2_proofs::transcript::{
    Blake2bRead, Blake2bWrite, Challenge255, EncodedChallenge, TranscriptReadBuffer,
    TranscriptWriterBuffer,
};
use rand_core::{OsRng, RngCore};
use std::marker::PhantomData;
use std::time::Instant;

#[test]
fn plonk_api() {
    const K: u32 = 17;

    /// This represents an advice column at a certain row in the ConstraintSystem
    #[derive(Copy, Clone, Debug)]
    pub struct Variable(Column<Advice>, usize);

    #[derive(Clone)]
    struct PlonkConfig {
        a: Column<Advice>,
        b: Column<Advice>,
        c: Column<Advice>,
        d: Column<Advice>,
        e: Column<Advice>,

        sa: Column<Fixed>,
        sb: Column<Fixed>,
        sc: Column<Fixed>,
        sm: Column<Fixed>,
        sp: Column<Fixed>,
        sl: TableColumn,
    }

    #[allow(clippy::type_complexity)]
    trait StandardCs<FF: FieldExt> {
        fn raw_multiply<F>(
            &self,
            layouter: &mut impl Layouter<FF>,
            f: F,
        ) -> Result<(Cell, Cell, Cell), Error>
        where
            F: FnMut() -> Value<(Assigned<FF>, Assigned<FF>, Assigned<FF>)>;
        fn raw_add<F>(
            &self,
            layouter: &mut impl Layouter<FF>,
            f: F,
        ) -> Result<(Cell, Cell, Cell), Error>
        where
            F: FnMut() -> Value<(Assigned<FF>, Assigned<FF>, Assigned<FF>)>;
        fn copy(&self, layouter: &mut impl Layouter<FF>, a: Cell, b: Cell) -> Result<(), Error>;
        fn public_input<F>(&self, layouter: &mut impl Layouter<FF>, f: F) -> Result<Cell, Error>
        where
            F: FnMut() -> Value<FF>;
        fn lookup_table(
            &self,
            layouter: &mut impl Layouter<FF>,
            values: &[FF],
        ) -> Result<(), Error>;
    }

    #[derive(Clone)]
    struct MyCircuit<F: FieldExt> {
        a: Value<F>,
        lookup_table: Vec<F>,
    }

    struct StandardPlonk<F: FieldExt> {
        config: PlonkConfig,
        _marker: PhantomData<F>,
    }

    impl<FF: FieldExt> StandardPlonk<FF> {
        fn new(config: PlonkConfig) -> Self {
            StandardPlonk {
                config,
                _marker: PhantomData,
            }
        }
    }

    impl<FF: FieldExt> StandardCs<FF> for StandardPlonk<FF> {
        fn raw_multiply<F>(
            &self,
            layouter: &mut impl Layouter<FF>,
            mut f: F,
        ) -> Result<(Cell, Cell, Cell), Error>
        where
            F: FnMut() -> Value<(Assigned<FF>, Assigned<FF>, Assigned<FF>)>,
        {
            layouter.assign_region(
                || "raw_multiply",
                |mut region| {
                    let mut value = None;
                    let lhs = region.assign_advice(
                        || "lhs",
                        self.config.a,
                        0,
                        || {
                            value = Some(f());
                            value.unwrap().map(|v| v.0)
                        },
                    )?;
                    region.assign_advice(
                        || "lhs^4",
                        self.config.d,
                        0,
                        || value.unwrap().map(|v| v.0).square().square(),
                    )?;
                    let rhs = region.assign_advice(
                        || "rhs",
                        self.config.b,
                        0,
                        || value.unwrap().map(|v| v.1),
                    )?;
                    region.assign_advice(
                        || "rhs^4",
                        self.config.e,
                        0,
                        || value.unwrap().map(|v| v.1).square().square(),
                    )?;
                    let out = region.assign_advice(
                        || "out",
                        self.config.c,
                        0,
                        || value.unwrap().map(|v| v.2),
                    )?;

                    region.assign_fixed(|| "a", self.config.sa, 0, || Value::known(FF::zero()))?;
                    region.assign_fixed(|| "b", self.config.sb, 0, || Value::known(FF::zero()))?;
                    region.assign_fixed(|| "c", self.config.sc, 0, || Value::known(FF::one()))?;
                    region.assign_fixed(
                        || "a * b",
                        self.config.sm,
                        0,
                        || Value::known(FF::one()),
                    )?;
                    Ok((lhs.cell(), rhs.cell(), out.cell()))
                },
            )
        }
        fn raw_add<F>(
            &self,
            layouter: &mut impl Layouter<FF>,
            mut f: F,
        ) -> Result<(Cell, Cell, Cell), Error>
        where
            F: FnMut() -> Value<(Assigned<FF>, Assigned<FF>, Assigned<FF>)>,
        {
            layouter.assign_region(
                || "raw_add",
                |mut region| {
                    let mut value = None;
                    let lhs = region.assign_advice(
                        || "lhs",
                        self.config.a,
                        0,
                        || {
                            value = Some(f());
                            value.unwrap().map(|v| v.0)
                        },
                    )?;
                    region.assign_advice(
                        || "lhs^4",
                        self.config.d,
                        0,
                        || value.unwrap().map(|v| v.0).square().square(),
                    )?;
                    let rhs = region.assign_advice(
                        || "rhs",
                        self.config.b,
                        0,
                        || value.unwrap().map(|v| v.1),
                    )?;
                    region.assign_advice(
                        || "rhs^4",
                        self.config.e,
                        0,
                        || value.unwrap().map(|v| v.1).square().square(),
                    )?;
                    let out = region.assign_advice(
                        || "out",
                        self.config.c,
                        0,
                        || value.unwrap().map(|v| v.2),
                    )?;

                    region.assign_fixed(|| "a", self.config.sa, 0, || Value::known(FF::one()))?;
                    region.assign_fixed(|| "b", self.config.sb, 0, || Value::known(FF::one()))?;
                    region.assign_fixed(|| "c", self.config.sc, 0, || Value::known(FF::one()))?;
                    region.assign_fixed(
                        || "a * b",
                        self.config.sm,
                        0,
                        || Value::known(FF::zero()),
                    )?;
                    Ok((lhs.cell(), rhs.cell(), out.cell()))
                },
            )
        }
        fn copy(
            &self,
            layouter: &mut impl Layouter<FF>,
            left: Cell,
            right: Cell,
        ) -> Result<(), Error> {
            layouter.assign_region(
                || "copy",
                |mut region| {
                    region.constrain_equal(left, right)?;
                    region.constrain_equal(left, right)
                },
            )
        }
        fn public_input<F>(&self, layouter: &mut impl Layouter<FF>, mut f: F) -> Result<Cell, Error>
        where
            F: FnMut() -> Value<FF>,
        {
            layouter.assign_region(
                || "public_input",
                |mut region| {
                    let value = region.assign_advice(|| "value", self.config.a, 0, &mut f)?;
                    region.assign_fixed(
                        || "public",
                        self.config.sp,
                        0,
                        || Value::known(FF::one()),
                    )?;

                    Ok(value.cell())
                },
            )
        }
        fn lookup_table(
            &self,
            layouter: &mut impl Layouter<FF>,
            values: &[FF],
        ) -> Result<(), Error> {
            layouter.assign_table(
                || "",
                |mut table| {
                    for (index, &value) in values.iter().enumerate() {
                        table.assign_cell(
                            || "table col",
                            self.config.sl,
                            index,
                            || Value::known(value),
                        )?;
                    }
                    Ok(())
                },
            )?;
            Ok(())
        }
    }

    impl<F: FieldExt> Circuit<F> for MyCircuit<F> {
        type Config = PlonkConfig;
        type FloorPlanner = SimpleFloorPlanner;

        fn without_witnesses(&self) -> Self {
            Self {
                a: Value::unknown(),
                lookup_table: self.lookup_table.clone(),
            }
        }

        fn configure(meta: &mut ConstraintSystem<F>) -> PlonkConfig {
            let e = meta.advice_column();
            let a = meta.advice_column();
            let b = meta.advice_column();
            let sf = meta.fixed_column();
            let c = meta.advice_column();
            let d = meta.advice_column();
            let p = meta.instance_column();

            meta.enable_equality(a);
            meta.enable_equality(b);
            meta.enable_equality(c);

            let sm = meta.fixed_column();
            let sa = meta.fixed_column();
            let sb = meta.fixed_column();
            let sc = meta.fixed_column();
            let sp = meta.fixed_column();
            let sl = meta.lookup_table_column();

            let dummy = meta.complex_selector();
            let dummy_2 = meta.complex_selector();
            let dummy_3 = meta.complex_selector();



            let dummy_table = meta.lookup_table_column();

            /*
             *   A         B      ...  sl
             * [
             *   instance  0      ...  0
             *   a         a      ...  0
             *   a         a^2    ...  0
             *   a         a      ...  0
             *   a         a^2    ...  0
             *   ...       ...    ...  ...
             *   ...       ...    ...  instance
             *   ...       ...    ...  a
             *   ...       ...    ...  a
             *   ...       ...    ...  0
             * ]
             */

            meta.lookup("lookup", |meta| {
                let a_ = meta.query_any(a, Rotation::cur());
                vec![(a_, sl)]
            });

            meta.lookup("lookup_same", |meta| {
                let a_ = meta.query_any(a, Rotation::cur());
                vec![(a_, sl)]
            });

            meta.lookup("lookup_same", |meta| {
                let b_ = meta.query_any(b, Rotation::cur());
                let dummy = meta.query_selector(dummy);
                let dummy_2 = meta.query_selector(dummy_2);
                let dummy_3 = meta.query_selector(dummy_3);

                vec![(dummy * dummy_2 * dummy_3 * b_, dummy_table)]
            });

            meta.create_gate("Combined add-mult", |meta| {
                let d = meta.query_advice(d, Rotation::next());
                let a = meta.query_advice(a, Rotation::cur());
                let sf = meta.query_fixed(sf, Rotation::cur());
                let e = meta.query_advice(e, Rotation::prev());
                let b = meta.query_advice(b, Rotation::cur());
                let c = meta.query_advice(c, Rotation::cur());

                let sa = meta.query_fixed(sa, Rotation::cur());
                let sb = meta.query_fixed(sb, Rotation::cur());
                let sc = meta.query_fixed(sc, Rotation::cur());
                let sm = meta.query_fixed(sm, Rotation::cur());

                vec![a.clone() * sa + b.clone() * sb + a * b * sm - (c * sc) + sf * (d * e)]
            });

            meta.create_gate("Public input", |meta| {
                let a = meta.query_advice(a, Rotation::cur());
                let p = meta.query_instance(p, Rotation::cur());
                let sp = meta.query_fixed(sp, Rotation::cur());

                vec![sp * (a - p)]
            });

            meta.enable_equality(sf);
            meta.enable_equality(e);
            meta.enable_equality(d);
            meta.enable_equality(p);
            meta.enable_equality(sm);
            meta.enable_equality(sa);
            meta.enable_equality(sb);
            meta.enable_equality(sc);
            meta.enable_equality(sp);

            PlonkConfig {
                a,
                b,
                c,
                d,
                e,
                sa,
                sb,
                sc,
                sm,
                sp,
                sl,
            }
        }

        fn synthesize(
            &self,
            config: PlonkConfig,
            mut layouter: impl Layouter<F>,
        ) -> Result<(), Error> {
            let cs = StandardPlonk::new(config);
            let mut is_first_pass_vec = vec![true; 8];

            let _ = cs.public_input(&mut layouter, || Value::known(F::one() + F::one()))?;

            let a: Value<Assigned<_>> = self.a.into();
            let parallel_regions_time = Instant::now();
            #[cfg(feature = "parallel_syn")]
            layouter.assign_regions(
                || "regions",
                (0..8)
                    .into_iter()
                    .zip(is_first_pass_vec.chunks_mut(1).into_iter())
                    .map(|(_, is_first_pass)| {
                        |mut region: Region<'_, F>| -> Result<(), Error> {
                            let n = 1 << 13;
                            for i in 0..n {
                                // skip the assign of rows except the last row in the first pass
                                if is_first_pass[0] && i < n - 1 {
                                    continue;
                                }
                                let a0 =
                                    region.assign_advice(|| "config.a", cs.config.a, i, || a)?;
                                let a1 =
                                    region.assign_advice(|| "config.b", cs.config.b, i, || a)?;
                                region.assign_advice(
                                    || "config.c",
                                    cs.config.c,
                                    i,
                                    || a.double(),
                                )?;

                                region.assign_fixed(
                                    || "a",
                                    cs.config.sa,
                                    i,
                                    || Value::known(F::one()),
                                )?;
                                region.assign_fixed(
                                    || "b",
                                    cs.config.sb,
                                    i,
                                    || Value::known(F::one()),
                                )?;
                                region.assign_fixed(
                                    || "c",
                                    cs.config.sc,
                                    i,
                                    || Value::known(F::one()),
                                )?;
                                region.assign_fixed(
                                    || "a * b",
                                    cs.config.sm,
                                    i,
                                    || Value::known(F::zero()),
                                )?;

                                region.constrain_equal(a0.cell(), a1.cell())?;
                            }
                            is_first_pass[0] = false;
                            Ok(())
                        }
                    })
                    .collect(),
            )?;
            log::info!(
                "parallel_regions assign took {:?}",
                parallel_regions_time.elapsed()
            );

            for _ in 0..10 {
                let a: Value<Assigned<_>> = self.a.into();
                let mut a_squared = Value::unknown();
                let (a0, _, c0) = cs.raw_multiply(&mut layouter, || {
                    a_squared = a.square();
                    a.zip(a_squared).map(|(a, a_squared)| (a, a, a_squared))
                })?;
                let (a1, b1, _) = cs.raw_add(&mut layouter, || {
                    let fin = a_squared + a;
                    a.zip(a_squared)
                        .zip(fin)
                        .map(|((a, a_squared), fin)| (a, a_squared, fin))
                })?;
                cs.copy(&mut layouter, a0, a1)?;
                cs.copy(&mut layouter, b1, c0)?;
            }

            cs.lookup_table(&mut layouter, &self.lookup_table)?;

            Ok(())
        }
    }

    macro_rules! common {
        ($scheme:ident) => {{
            let a = <$scheme as CommitmentScheme>::Scalar::from(2834758237)
                * <$scheme as CommitmentScheme>::Scalar::ZETA;
            let instance = <$scheme as CommitmentScheme>::Scalar::one()
                + <$scheme as CommitmentScheme>::Scalar::one();
            let lookup_table = vec![
                instance,
                a,
                a,
                <$scheme as CommitmentScheme>::Scalar::zero(),
            ];
            (a, instance, lookup_table)
        }};
    }

    /*
    macro_rules! bad_keys {
        ($scheme:ident) => {{
            let (_, _, lookup_table) = common!($scheme);
            let empty_circuit: MyCircuit<<$scheme as CommitmentScheme>::Scalar> = MyCircuit {
                a: Value::unknown(),
                lookup_table: lookup_table.clone(),
            };

            // Check that we get an error if we try to initialize the proving key with a value of
            // k that is too small for the minimum required number of rows.
            let much_too_small_params= <$scheme as CommitmentScheme>::ParamsProver::new(1);
            assert_matches!(
                keygen_vk(&much_too_small_params, &empty_circuit),
                Err(Error::NotEnoughRowsAvailable {
                    current_k,
                }) if current_k == 1
            );

            // Check that we get an error if we try to initialize the proving key with a value of
            // k that is too small for the number of rows the circuit uses.
            let slightly_too_small_params = <$scheme as CommitmentScheme>::ParamsProver::new(K-1);
            assert_matches!(
                keygen_vk(&slightly_too_small_params, &empty_circuit),
                Err(Error::NotEnoughRowsAvailable {
                    current_k,
                }) if current_k == K - 1
            );
        }};
    }
    */

    fn keygen<Scheme: CommitmentScheme>(
        params: &Scheme::ParamsProver,
    ) -> ProvingKey<Scheme::Curve> {
        let (_, _, lookup_table) = common!(Scheme);
        let empty_circuit: MyCircuit<Scheme::Scalar> = MyCircuit {
            a: Value::unknown(),
            lookup_table,
        };

        // Initialize the proving key
        let vk = keygen_vk(params, &empty_circuit).expect("keygen_vk should not fail");
        log::info!("keygen vk succeed");

        let pk = keygen_pk(params, vk, &empty_circuit).expect("keygen_pk should not fail");
        log::info!("keygen pk succeed");

        pk
    }

    fn create_proof<
        'params,
        Scheme: CommitmentScheme,
        P: Prover<'params, Scheme>,
        E: EncodedChallenge<Scheme::Curve>,
        R: RngCore,
        T: TranscriptWriterBuffer<Vec<u8>, Scheme::Curve, E>,
    >(
        rng: R,
        params: &'params Scheme::ParamsProver,
        pk: &ProvingKey<Scheme::Curve>,
    ) -> Vec<u8> {
        let (a, instance, lookup_table) = common!(Scheme);

        let circuit: MyCircuit<Scheme::Scalar> = MyCircuit {
            a: Value::known(a),
            lookup_table,
        };

        let mut transcript = T::init(vec![]);

        create_plonk_proof::<Scheme, P, _, _, _, _>(
            params,
            pk,
            &[circuit.clone(), circuit],
            &[&[&[instance]], &[&[instance]]],
            rng,
            &mut transcript,
        )
        .expect("proof generation should not fail");

        transcript.finalize()
    }

    fn verify_proof<
        'a,
        'params,
        Scheme: CommitmentScheme,
        V: Verifier<'params, Scheme>,
        E: EncodedChallenge<Scheme::Curve>,
        T: TranscriptReadBuffer<&'a [u8], Scheme::Curve, E>,
        Strategy: VerificationStrategy<'params, Scheme, V, Output = Strategy>,
    >(
        params_verifier: &'params Scheme::ParamsVerifier,
        vk: &VerifyingKey<Scheme::Curve>,
        proof: &'a [u8],
    ) {
        let (_, instance, _) = common!(Scheme);
        let pubinputs = vec![instance];

        let mut transcript = T::init(proof);

        let strategy = Strategy::new(params_verifier);
        let strategy = verify_plonk_proof(
            params_verifier,
            vk,
            strategy,
            &[&[&pubinputs[..]], &[&pubinputs[..]]],
            &mut transcript,
        )
        .unwrap();

        assert!(strategy.finalize());
    }

    fn test_plonk_api_gwc() {
        use halo2_proofs::poly::kzg::commitment::{KZGCommitmentScheme, ParamsKZG};
        use halo2_proofs::poly::kzg::multiopen::{ProverGWC, VerifierGWC};
        use halo2_proofs::poly::kzg::strategy::AccumulatorStrategy;
        use halo2curves::bn256::Bn256;

        type Scheme = KZGCommitmentScheme<Bn256>;
        // bad_keys!(Scheme);

        let (a, instance, lookup_table) = common!(Scheme);

        let circuit: MyCircuit<<Scheme as CommitmentScheme>::Scalar> = MyCircuit {
            a: Value::known(a),
            lookup_table,
        };

        // Check this circuit is satisfied.
        let prover = match MockProver::run(K, &circuit, vec![vec![instance]]) {
            Ok(prover) => prover,
            Err(e) => panic!("{:?}", e),
        };
        assert_eq!(prover.verify_par(), Ok(()));
        log::info!("mock proving succeed!");

        let params = ParamsKZG::<Bn256>::new(K);
        let rng = OsRng;

        let pk = keygen::<KZGCommitmentScheme<_>>(&params);

        let proof = create_proof::<_, ProverGWC<_>, _, _, Blake2bWrite<_, _, Challenge255<_>>>(
            rng, &params, &pk,
        );

        let verifier_params = params.verifier_params();

        verify_proof::<
            _,
            VerifierGWC<_>,
            _,
            Blake2bRead<_, _, Challenge255<_>>,
            AccumulatorStrategy<_>,
        >(verifier_params, pk.get_vk(), &proof[..]);
    }

    fn test_plonk_api_shplonk() {
        use halo2_proofs::poly::kzg::commitment::{KZGCommitmentScheme, ParamsKZG};
        use halo2_proofs::poly::kzg::multiopen::{ProverSHPLONK, VerifierSHPLONK};
        use halo2_proofs::poly::kzg::strategy::AccumulatorStrategy;
        use halo2curves::bn256::Bn256;

        // type Scheme = KZGCommitmentScheme<Bn256>;
        // bad_keys!(Scheme);

        let params = ParamsKZG::<Bn256>::new(K);
        let rng = OsRng;

        let pk = keygen::<KZGCommitmentScheme<_>>(&params);

        let proof = create_proof::<_, ProverSHPLONK<_>, _, _, Blake2bWrite<_, _, Challenge255<_>>>(
            rng, &params, &pk,
        );

        let verifier_params = params.verifier_params();

        verify_proof::<
            _,
            VerifierSHPLONK<_>,
            _,
            Blake2bRead<_, _, Challenge255<_>>,
            AccumulatorStrategy<_>,
        >(verifier_params, pk.get_vk(), &proof[..]);
    }

    fn test_plonk_api_ipa() {
        use halo2_proofs::poly::ipa::commitment::{IPACommitmentScheme, ParamsIPA};
        use halo2_proofs::poly::ipa::multiopen::{ProverIPA, VerifierIPA};
        use halo2_proofs::poly::ipa::strategy::AccumulatorStrategy;
        use halo2curves::pasta::EqAffine;

        // type Scheme = IPACommitmentScheme<EqAffine>;
        // bad_keys!(Scheme);

        let params = ParamsIPA::<EqAffine>::new(K);
        let rng = OsRng;

        let pk = keygen::<IPACommitmentScheme<EqAffine>>(&params);

        let proof = create_proof::<_, ProverIPA<_>, _, _, Blake2bWrite<_, _, Challenge255<_>>>(
            rng, &params, &pk,
        );

        let verifier_params = params.verifier_params();

        verify_proof::<
            _,
            VerifierIPA<_>,
            _,
            Blake2bRead<_, _, Challenge255<_>>,
            AccumulatorStrategy<_>,
        >(verifier_params, pk.get_vk(), &proof[..]);

        // Check that the verification key has not changed unexpectedly
<<<<<<< HEAD
        //         {
        //             //panic!("{:#?}", pk.get_vk().pinned());
        //             assert_eq!(
        //                 format!("{:#?}", pk.get_vk().pinned()),
        //                 r#####"PinnedVerificationKey {
        //     base_modulus: "0x40000000000000000000000000000000224698fc0994a8dd8c46eb2100000001",
        //     scalar_modulus: "0x40000000000000000000000000000000224698fc094cf91b992d30ed00000001",
        //     domain: PinnedEvaluationDomain {
        //         k: 5,
        //         extended_k: 7,
        //         omega: 0x0cc3380dc616f2e1daf29ad1560833ed3baea3393eceb7bc8fa36376929b78cc,
        //     },
        //     cs: PinnedConstraintSystem {
        //         num_fixed_columns: 7,
        //         num_advice_columns: 5,
        //         num_instance_columns: 1,
        //         num_selectors: 0,
        //         gates: [
        //             Sum(
        //                 Sum(
        //                     Sum(
        //                         Sum(
        //                             Product(
        //                                 Advice {
        //                                     query_index: 0,
        //                                     column_index: 1,
        //                                     rotation: Rotation(
        //                                         0,
        //                                     ),
        //                                 },
        //                                 Fixed {
        //                                     query_index: 2,
        //                                     column_index: 2,
        //                                     rotation: Rotation(
        //                                         0,
        //                                     ),
        //                                 },
        //                             ),
        //                             Product(
        //                                 Advice {
        //                                     query_index: 1,
        //                                     column_index: 2,
        //                                     rotation: Rotation(
        //                                         0,
        //                                     ),
        //                                 },
        //                                 Fixed {
        //                                     query_index: 3,
        //                                     column_index: 3,
        //                                     rotation: Rotation(
        //                                         0,
        //                                     ),
        //                                 },
        //                             ),
        //                         ),
        //                         Product(
        //                             Product(
        //                                 Advice {
        //                                     query_index: 0,
        //                                     column_index: 1,
        //                                     rotation: Rotation(
        //                                         0,
        //                                     ),
        //                                 },
        //                                 Advice {
        //                                     query_index: 1,
        //                                     column_index: 2,
        //                                     rotation: Rotation(
        //                                         0,
        //                                     ),
        //                                 },
        //                             ),
        //                             Fixed {
        //                                 query_index: 5,
        //                                 column_index: 1,
        //                                 rotation: Rotation(
        //                                     0,
        //                                 ),
        //                             },
        //                         ),
        //                     ),
        //                     Negated(
        //                         Product(
        //                             Advice {
        //                                 query_index: 2,
        //                                 column_index: 3,
        //                                 rotation: Rotation(
        //                                     0,
        //                                 ),
        //                             },
        //                             Fixed {
        //                                 query_index: 4,
        //                                 column_index: 4,
        //                                 rotation: Rotation(
        //                                     0,
        //                                 ),
        //                             },
        //                         ),
        //                     ),
        //                 ),
        //                 Product(
        //                     Fixed {
        //                         query_index: 1,
        //                         column_index: 0,
        //                         rotation: Rotation(
        //                             0,
        //                         ),
        //                     },
        //                     Product(
        //                         Advice {
        //                             query_index: 3,
        //                             column_index: 4,
        //                             rotation: Rotation(
        //                                 1,
        //                             ),
        //                         },
        //                         Advice {
        //                             query_index: 4,
        //                             column_index: 0,
        //                             rotation: Rotation(
        //                                 -1,
        //                             ),
        //                         },
        //                     ),
        //                 ),
        //             ),
        //             Product(
        //                 Fixed {
        //                     query_index: 6,
        //                     column_index: 5,
        //                     rotation: Rotation(
        //                         0,
        //                     ),
        //                 },
        //                 Sum(
        //                     Advice {
        //                         query_index: 0,
        //                         column_index: 1,
        //                         rotation: Rotation(
        //                             0,
        //                         ),
        //                     },
        //                     Negated(
        //                         Instance {
        //                             query_index: 0,
        //                             column_index: 0,
        //                             rotation: Rotation(
        //                                 0,
        //                             ),
        //                         },
        //                     ),
        //                 ),
        //             ),
        //         ],
        //         advice_queries: [
        //             (
        //                 Column {
        //                     index: 1,
        //                     column_type: Advice,
        //                 },
        //                 Rotation(
        //                     0,
        //                 ),
        //             ),
        //             (
        //                 Column {
        //                     index: 2,
        //                     column_type: Advice,
        //                 },
        //                 Rotation(
        //                     0,
        //                 ),
        //             ),
        //             (
        //                 Column {
        //                     index: 3,
        //                     column_type: Advice,
        //                 },
        //                 Rotation(
        //                     0,
        //                 ),
        //             ),
        //             (
        //                 Column {
        //                     index: 4,
        //                     column_type: Advice,
        //                 },
        //                 Rotation(
        //                     1,
        //                 ),
        //             ),
        //             (
        //                 Column {
        //                     index: 0,
        //                     column_type: Advice,
        //                 },
        //                 Rotation(
        //                     -1,
        //                 ),
        //             ),
        //             (
        //                 Column {
        //                     index: 0,
        //                     column_type: Advice,
        //                 },
        //                 Rotation(
        //                     0,
        //                 ),
        //             ),
        //             (
        //                 Column {
        //                     index: 4,
        //                     column_type: Advice,
        //                 },
        //                 Rotation(
        //                     0,
        //                 ),
        //             ),
        //         ],
        //         instance_queries: [
        //             (
        //                 Column {
        //                     index: 0,
        //                     column_type: Instance,
        //                 },
        //                 Rotation(
        //                     0,
        //                 ),
        //             ),
        //         ],
        //         fixed_queries: [
        //             (
        //                 Column {
        //                     index: 6,
        //                     column_type: Fixed,
        //                 },
        //                 Rotation(
        //                     0,
        //                 ),
        //             ),
        //             (
        //                 Column {
        //                     index: 0,
        //                     column_type: Fixed,
        //                 },
        //                 Rotation(
        //                     0,
        //                 ),
        //             ),
        //             (
        //                 Column {
        //                     index: 2,
        //                     column_type: Fixed,
        //                 },
        //                 Rotation(
        //                     0,
        //                 ),
        //             ),
        //             (
        //                 Column {
        //                     index: 3,
        //                     column_type: Fixed,
        //                 },
        //                 Rotation(
        //                     0,
        //                 ),
        //             ),
        //             (
        //                 Column {
        //                     index: 4,
        //                     column_type: Fixed,
        //                 },
        //                 Rotation(
        //                     0,
        //                 ),
        //             ),
        //             (
        //                 Column {
        //                     index: 1,
        //                     column_type: Fixed,
        //                 },
        //                 Rotation(
        //                     0,
        //                 ),
        //             ),
        //             (
        //                 Column {
        //                     index: 5,
        //                     column_type: Fixed,
        //                 },
        //                 Rotation(
        //                     0,
        //                 ),
        //             ),
        //         ],
        //         permutation: Argument {
        //             columns: [
        //                 Column {
        //                     index: 1,
        //                     column_type: Advice,
        //                 },
        //                 Column {
        //                     index: 2,
        //                     column_type: Advice,
        //                 },
        //                 Column {
        //                     index: 3,
        //                     column_type: Advice,
        //                 },
        //                 Column {
        //                     index: 0,
        //                     column_type: Fixed,
        //                 },
        //                 Column {
        //                     index: 0,
        //                     column_type: Advice,
        //                 },
        //                 Column {
        //                     index: 4,
        //                     column_type: Advice,
        //                 },
        //                 Column {
        //                     index: 0,
        //                     column_type: Instance,
        //                 },
        //                 Column {
        //                     index: 1,
        //                     column_type: Fixed,
        //                 },
        //                 Column {
        //                     index: 2,
        //                     column_type: Fixed,
        //                 },
        //                 Column {
        //                     index: 3,
        //                     column_type: Fixed,
        //                 },
        //                 Column {
        //                     index: 4,
        //                     column_type: Fixed,
        //                 },
        //                 Column {
        //                     index: 5,
        //                     column_type: Fixed,
        //                 },
        //             ],
        //         },
        //         lookups: [
        //             Argument {
        //                 input_expressions: [
        //                     Advice {
        //                         query_index: 0,
        //                         column_index: 1,
        //                         rotation: Rotation(
        //                             0,
        //                         ),
        //                     },
        //                 ],
        //                 table_expressions: [
        //                     Fixed {
        //                         query_index: 0,
        //                         column_index: 6,
        //                         rotation: Rotation(
        //                             0,
        //                         ),
        //                     },
        //                 ],
        //             },
        //         ],
        //         constants: [],
        //         minimum_degree: None,
        //     },
        //     fixed_commitments: [
        //         (0x2bbc94ef7b22aebef24f9a4b0cc1831882548b605171366017d45c3e6fd92075, 0x082b801a6e176239943bfb759fb02138f47a5c8cc4aa7fa0af559fde4e3abd97),
        //         (0x2bf5082b105b2156ed0e9c5b8e42bf2a240b058f74a464d080e9585274dd1e84, 0x222ad83cee7777e7a160585e212140e5e770dd8d1df788d869b5ee483a5864fb),
        //         (0x374a656456a0aae7429b23336f825752b575dd5a44290ff614946ee59d6a20c0, 0x054491e187e6e3460e7601fb54ae10836d34d420026f96316f0c5c62f86db9b8),
        //         (0x374a656456a0aae7429b23336f825752b575dd5a44290ff614946ee59d6a20c0, 0x054491e187e6e3460e7601fb54ae10836d34d420026f96316f0c5c62f86db9b8),
        //         (0x02e62cd68370b13711139a08cbcdd889e800a272b9ea10acc90880fff9d89199, 0x1a96c468cb0ce77065d3a58f1e55fea9b72d15e44c01bba1e110bd0cbc6e9bc6),
        //         (0x224ef42758215157d3ee48fb8d769da5bddd35e5929a90a4a89736f5c4b5ae9b, 0x11bc3a1e08eb320cde764f1492ecef956d71e996e2165f7a9a30ad2febb511c1),
        //         (0x2d5415bf917fcac32bfb705f8ca35cb12d9bad52aa33ccca747350f9235d3a18, 0x2b2921f815fad504052512743963ef20ed5b401d20627793b006413e73fe4dd4),
        //     ],
        //     permutation: VerifyingKey {
        //         commitments: [
        //             (0x1347b4b385837977a96b87f199c6a9a81520015539d1e8fa79429bb4ca229a00, 0x2168e404cabef513654d6ff516cde73f0ba87e3dc84e4b940ed675b5f66f3884),
        //             (0x0e6d69cd2455ec43be640f6397ed65c9e51b1d8c0fd2216339314ff37ade122a, 0x222ed6dc8cfc9ea26dcc10b9d4add791ada60f2b5a63ee1e4635f88aa0c96654),
        //             (0x13c447846f48c41a5e0675ccf88ebc0cdef2c96c51446d037acb866d24255785, 0x1f0b5414fc5e8219dbfab996eed6129d831488b2386a8b1a63663938903bd63a),
        //             (0x1aae6470aa662b8fda003894ddef5fedd03af318b3231683039d2fac9cab05b9, 0x08832d91ae69e99cd07d096c7a4a284a69e6a16227cbb07932a0cdc56914f3a6),
        //             (0x0850521b0f8ac7dd0550fe3e25c840837076e9635067ed623b81d5cbac5944d9, 0x0c25d65d1038d0a92c72e5fccd96c1caf07801c3c8233290bb292e0c38c256fa),
        //             (0x12febcf696badd970750eabf75dd3ced4c2f54f93519bcee23849025177d2014, 0x0a05ab3cd42c9fbcc1bbfcf9269951640cc9920761c87cf8e211ba73c8d9f90f),
        //             (0x053904bdde8cfead3b517bb4f6ded3e699f8b94ca6156a9dd2f92a2a05a7ec5a, 0x16753ff97c0d82ff586bb7a07bf7f27a92df90b3617fa5e75d4f55c3b0ef8711),
        //             (0x3804548f6816452747a5b542fa5656353fc989db40d69e9e27d6f973b5deebb0, 0x389a44d5037866dd83993af75831a5f90a18ad5244255aa5bd2c922cc5853055),
        //             (0x003a9f9ca71c7c0b832c802220915f6fc8d840162bdde6b0ea05d25fb95559e3, 0x091247ca19d6b73887cd7f68908cbf0db0b47459b7c82276bbdb8a1c937e2438),
        //             (0x3eaa38689d9e391c8a8fafab9568f20c45816321d38f309d4cc37f4b1601af72, 0x247f8270a462ea88450221a56aa6b55d2bc352b80b03501e99ea983251ceea13),
        //             (0x394437571f9de32dccdc546fd4737772d8d92593c85438aa3473243997d5acc8, 0x14924ec6e3174f1fab7f0ce7070c22f04bbd0a0ecebdfc5c94be857f25493e95),
        //             (0x3d907e0591343bd285c2c846f3e871a6ac70d80ec29e9500b8cb57f544e60202, 0x1034e48df35830244cabea076be8a16d67d7896e27c6ac22b285d017105da9c3),
        //         ],
        //     },
        // }"#####
        //             );
        //         }
=======
        // we comment this out because the circuit is already changed
        /*
                {
                    //panic!("{:#?}", pk.get_vk().pinned());
                    assert_eq!(
                        format!("{:#?}", pk.get_vk().pinned()),
                        r#####"PinnedVerificationKey {
            base_modulus: "0x40000000000000000000000000000000224698fc0994a8dd8c46eb2100000001",
            scalar_modulus: "0x40000000000000000000000000000000224698fc094cf91b992d30ed00000001",
            domain: PinnedEvaluationDomain {
                k: 5,
                extended_k: 7,
                omega: 0x0cc3380dc616f2e1daf29ad1560833ed3baea3393eceb7bc8fa36376929b78cc,
            },
            cs: PinnedConstraintSystem {
                num_fixed_columns: 7,
                num_advice_columns: 5,
                num_instance_columns: 1,
                num_selectors: 0,
                gates: [
                    Sum(
                        Sum(
                            Sum(
                                Sum(
                                    Product(
                                        Advice {
                                            query_index: 0,
                                            column_index: 1,
                                            rotation: Rotation(
                                                0,
                                            ),
                                        },
                                        Fixed {
                                            query_index: 2,
                                            column_index: 2,
                                            rotation: Rotation(
                                                0,
                                            ),
                                        },
                                    ),
                                    Product(
                                        Advice {
                                            query_index: 1,
                                            column_index: 2,
                                            rotation: Rotation(
                                                0,
                                            ),
                                        },
                                        Fixed {
                                            query_index: 3,
                                            column_index: 3,
                                            rotation: Rotation(
                                                0,
                                            ),
                                        },
                                    ),
                                ),
                                Product(
                                    Product(
                                        Advice {
                                            query_index: 0,
                                            column_index: 1,
                                            rotation: Rotation(
                                                0,
                                            ),
                                        },
                                        Advice {
                                            query_index: 1,
                                            column_index: 2,
                                            rotation: Rotation(
                                                0,
                                            ),
                                        },
                                    ),
                                    Fixed {
                                        query_index: 5,
                                        column_index: 1,
                                        rotation: Rotation(
                                            0,
                                        ),
                                    },
                                ),
                            ),
                            Negated(
                                Product(
                                    Advice {
                                        query_index: 2,
                                        column_index: 3,
                                        rotation: Rotation(
                                            0,
                                        ),
                                    },
                                    Fixed {
                                        query_index: 4,
                                        column_index: 4,
                                        rotation: Rotation(
                                            0,
                                        ),
                                    },
                                ),
                            ),
                        ),
                        Product(
                            Fixed {
                                query_index: 1,
                                column_index: 0,
                                rotation: Rotation(
                                    0,
                                ),
                            },
                            Product(
                                Advice {
                                    query_index: 3,
                                    column_index: 4,
                                    rotation: Rotation(
                                        1,
                                    ),
                                },
                                Advice {
                                    query_index: 4,
                                    column_index: 0,
                                    rotation: Rotation(
                                        -1,
                                    ),
                                },
                            ),
                        ),
                    ),
                    Product(
                        Fixed {
                            query_index: 6,
                            column_index: 5,
                            rotation: Rotation(
                                0,
                            ),
                        },
                        Sum(
                            Advice {
                                query_index: 0,
                                column_index: 1,
                                rotation: Rotation(
                                    0,
                                ),
                            },
                            Negated(
                                Instance {
                                    query_index: 0,
                                    column_index: 0,
                                    rotation: Rotation(
                                        0,
                                    ),
                                },
                            ),
                        ),
                    ),
                ],
                advice_queries: [
                    (
                        Column {
                            index: 1,
                            column_type: Advice,
                        },
                        Rotation(
                            0,
                        ),
                    ),
                    (
                        Column {
                            index: 2,
                            column_type: Advice,
                        },
                        Rotation(
                            0,
                        ),
                    ),
                    (
                        Column {
                            index: 3,
                            column_type: Advice,
                        },
                        Rotation(
                            0,
                        ),
                    ),
                    (
                        Column {
                            index: 4,
                            column_type: Advice,
                        },
                        Rotation(
                            1,
                        ),
                    ),
                    (
                        Column {
                            index: 0,
                            column_type: Advice,
                        },
                        Rotation(
                            -1,
                        ),
                    ),
                    (
                        Column {
                            index: 0,
                            column_type: Advice,
                        },
                        Rotation(
                            0,
                        ),
                    ),
                    (
                        Column {
                            index: 4,
                            column_type: Advice,
                        },
                        Rotation(
                            0,
                        ),
                    ),
                ],
                instance_queries: [
                    (
                        Column {
                            index: 0,
                            column_type: Instance,
                        },
                        Rotation(
                            0,
                        ),
                    ),
                ],
                fixed_queries: [
                    (
                        Column {
                            index: 6,
                            column_type: Fixed,
                        },
                        Rotation(
                            0,
                        ),
                    ),
                    (
                        Column {
                            index: 0,
                            column_type: Fixed,
                        },
                        Rotation(
                            0,
                        ),
                    ),
                    (
                        Column {
                            index: 2,
                            column_type: Fixed,
                        },
                        Rotation(
                            0,
                        ),
                    ),
                    (
                        Column {
                            index: 3,
                            column_type: Fixed,
                        },
                        Rotation(
                            0,
                        ),
                    ),
                    (
                        Column {
                            index: 4,
                            column_type: Fixed,
                        },
                        Rotation(
                            0,
                        ),
                    ),
                    (
                        Column {
                            index: 1,
                            column_type: Fixed,
                        },
                        Rotation(
                            0,
                        ),
                    ),
                    (
                        Column {
                            index: 5,
                            column_type: Fixed,
                        },
                        Rotation(
                            0,
                        ),
                    ),
                ],
                permutation: Argument {
                    columns: [
                        Column {
                            index: 1,
                            column_type: Advice,
                        },
                        Column {
                            index: 2,
                            column_type: Advice,
                        },
                        Column {
                            index: 3,
                            column_type: Advice,
                        },
                        Column {
                            index: 0,
                            column_type: Fixed,
                        },
                        Column {
                            index: 0,
                            column_type: Advice,
                        },
                        Column {
                            index: 4,
                            column_type: Advice,
                        },
                        Column {
                            index: 0,
                            column_type: Instance,
                        },
                        Column {
                            index: 1,
                            column_type: Fixed,
                        },
                        Column {
                            index: 2,
                            column_type: Fixed,
                        },
                        Column {
                            index: 3,
                            column_type: Fixed,
                        },
                        Column {
                            index: 4,
                            column_type: Fixed,
                        },
                        Column {
                            index: 5,
                            column_type: Fixed,
                        },
                    ],
                },
                lookups: [
                    Argument {
                        input_expressions: [
                            Advice {
                                query_index: 0,
                                column_index: 1,
                                rotation: Rotation(
                                    0,
                                ),
                            },
                        ],
                        table_expressions: [
                            Fixed {
                                query_index: 0,
                                column_index: 6,
                                rotation: Rotation(
                                    0,
                                ),
                            },
                        ],
                    },
                ],
                constants: [],
                minimum_degree: None,
            },
            fixed_commitments: [
                (0x2bbc94ef7b22aebef24f9a4b0cc1831882548b605171366017d45c3e6fd92075, 0x082b801a6e176239943bfb759fb02138f47a5c8cc4aa7fa0af559fde4e3abd97),
                (0x2bf5082b105b2156ed0e9c5b8e42bf2a240b058f74a464d080e9585274dd1e84, 0x222ad83cee7777e7a160585e212140e5e770dd8d1df788d869b5ee483a5864fb),
                (0x374a656456a0aae7429b23336f825752b575dd5a44290ff614946ee59d6a20c0, 0x054491e187e6e3460e7601fb54ae10836d34d420026f96316f0c5c62f86db9b8),
                (0x374a656456a0aae7429b23336f825752b575dd5a44290ff614946ee59d6a20c0, 0x054491e187e6e3460e7601fb54ae10836d34d420026f96316f0c5c62f86db9b8),
                (0x02e62cd68370b13711139a08cbcdd889e800a272b9ea10acc90880fff9d89199, 0x1a96c468cb0ce77065d3a58f1e55fea9b72d15e44c01bba1e110bd0cbc6e9bc6),
                (0x224ef42758215157d3ee48fb8d769da5bddd35e5929a90a4a89736f5c4b5ae9b, 0x11bc3a1e08eb320cde764f1492ecef956d71e996e2165f7a9a30ad2febb511c1),
                (0x2d5415bf917fcac32bfb705f8ca35cb12d9bad52aa33ccca747350f9235d3a18, 0x2b2921f815fad504052512743963ef20ed5b401d20627793b006413e73fe4dd4),
            ],
            permutation: VerifyingKey {
                commitments: [
                    (0x1347b4b385837977a96b87f199c6a9a81520015539d1e8fa79429bb4ca229a00, 0x2168e404cabef513654d6ff516cde73f0ba87e3dc84e4b940ed675b5f66f3884),
                    (0x0e6d69cd2455ec43be640f6397ed65c9e51b1d8c0fd2216339314ff37ade122a, 0x222ed6dc8cfc9ea26dcc10b9d4add791ada60f2b5a63ee1e4635f88aa0c96654),
                    (0x13c447846f48c41a5e0675ccf88ebc0cdef2c96c51446d037acb866d24255785, 0x1f0b5414fc5e8219dbfab996eed6129d831488b2386a8b1a63663938903bd63a),
                    (0x1aae6470aa662b8fda003894ddef5fedd03af318b3231683039d2fac9cab05b9, 0x08832d91ae69e99cd07d096c7a4a284a69e6a16227cbb07932a0cdc56914f3a6),
                    (0x0850521b0f8ac7dd0550fe3e25c840837076e9635067ed623b81d5cbac5944d9, 0x0c25d65d1038d0a92c72e5fccd96c1caf07801c3c8233290bb292e0c38c256fa),
                    (0x12febcf696badd970750eabf75dd3ced4c2f54f93519bcee23849025177d2014, 0x0a05ab3cd42c9fbcc1bbfcf9269951640cc9920761c87cf8e211ba73c8d9f90f),
                    (0x053904bdde8cfead3b517bb4f6ded3e699f8b94ca6156a9dd2f92a2a05a7ec5a, 0x16753ff97c0d82ff586bb7a07bf7f27a92df90b3617fa5e75d4f55c3b0ef8711),
                    (0x3804548f6816452747a5b542fa5656353fc989db40d69e9e27d6f973b5deebb0, 0x389a44d5037866dd83993af75831a5f90a18ad5244255aa5bd2c922cc5853055),
                    (0x003a9f9ca71c7c0b832c802220915f6fc8d840162bdde6b0ea05d25fb95559e3, 0x091247ca19d6b73887cd7f68908cbf0db0b47459b7c82276bbdb8a1c937e2438),
                    (0x3eaa38689d9e391c8a8fafab9568f20c45816321d38f309d4cc37f4b1601af72, 0x247f8270a462ea88450221a56aa6b55d2bc352b80b03501e99ea983251ceea13),
                    (0x394437571f9de32dccdc546fd4737772d8d92593c85438aa3473243997d5acc8, 0x14924ec6e3174f1fab7f0ce7070c22f04bbd0a0ecebdfc5c94be857f25493e95),
                    (0x3d907e0591343bd285c2c846f3e871a6ac70d80ec29e9500b8cb57f544e60202, 0x1034e48df35830244cabea076be8a16d67d7896e27c6ac22b285d017105da9c3),
                ],
            },
        }"#####
                    );
                }
                 */
>>>>>>> 01f0b526
    }

    env_logger::init();
    test_plonk_api_ipa();
    test_plonk_api_gwc();
    test_plonk_api_shplonk();
}<|MERGE_RESOLUTION|>--- conflicted
+++ resolved
@@ -1,12 +1,8 @@
 #![allow(clippy::many_single_char_names)]
 #![allow(clippy::op_ref)]
 
-<<<<<<< HEAD
 use assert_matches::assert_matches;
 use ff::PrimeField;
-=======
-// use assert_matches::assert_matches;
->>>>>>> 01f0b526
 use halo2_proofs::arithmetic::{Field, FieldExt};
 use halo2_proofs::circuit::{Cell, Layouter, Region, SimpleFloorPlanner, Value};
 use halo2_proofs::dev::MockProver;
@@ -307,8 +303,6 @@
             let dummy_2 = meta.complex_selector();
             let dummy_3 = meta.complex_selector();
 
-
-
             let dummy_table = meta.lookup_table_column();
 
             /*
@@ -727,408 +721,6 @@
         >(verifier_params, pk.get_vk(), &proof[..]);
 
         // Check that the verification key has not changed unexpectedly
-<<<<<<< HEAD
-        //         {
-        //             //panic!("{:#?}", pk.get_vk().pinned());
-        //             assert_eq!(
-        //                 format!("{:#?}", pk.get_vk().pinned()),
-        //                 r#####"PinnedVerificationKey {
-        //     base_modulus: "0x40000000000000000000000000000000224698fc0994a8dd8c46eb2100000001",
-        //     scalar_modulus: "0x40000000000000000000000000000000224698fc094cf91b992d30ed00000001",
-        //     domain: PinnedEvaluationDomain {
-        //         k: 5,
-        //         extended_k: 7,
-        //         omega: 0x0cc3380dc616f2e1daf29ad1560833ed3baea3393eceb7bc8fa36376929b78cc,
-        //     },
-        //     cs: PinnedConstraintSystem {
-        //         num_fixed_columns: 7,
-        //         num_advice_columns: 5,
-        //         num_instance_columns: 1,
-        //         num_selectors: 0,
-        //         gates: [
-        //             Sum(
-        //                 Sum(
-        //                     Sum(
-        //                         Sum(
-        //                             Product(
-        //                                 Advice {
-        //                                     query_index: 0,
-        //                                     column_index: 1,
-        //                                     rotation: Rotation(
-        //                                         0,
-        //                                     ),
-        //                                 },
-        //                                 Fixed {
-        //                                     query_index: 2,
-        //                                     column_index: 2,
-        //                                     rotation: Rotation(
-        //                                         0,
-        //                                     ),
-        //                                 },
-        //                             ),
-        //                             Product(
-        //                                 Advice {
-        //                                     query_index: 1,
-        //                                     column_index: 2,
-        //                                     rotation: Rotation(
-        //                                         0,
-        //                                     ),
-        //                                 },
-        //                                 Fixed {
-        //                                     query_index: 3,
-        //                                     column_index: 3,
-        //                                     rotation: Rotation(
-        //                                         0,
-        //                                     ),
-        //                                 },
-        //                             ),
-        //                         ),
-        //                         Product(
-        //                             Product(
-        //                                 Advice {
-        //                                     query_index: 0,
-        //                                     column_index: 1,
-        //                                     rotation: Rotation(
-        //                                         0,
-        //                                     ),
-        //                                 },
-        //                                 Advice {
-        //                                     query_index: 1,
-        //                                     column_index: 2,
-        //                                     rotation: Rotation(
-        //                                         0,
-        //                                     ),
-        //                                 },
-        //                             ),
-        //                             Fixed {
-        //                                 query_index: 5,
-        //                                 column_index: 1,
-        //                                 rotation: Rotation(
-        //                                     0,
-        //                                 ),
-        //                             },
-        //                         ),
-        //                     ),
-        //                     Negated(
-        //                         Product(
-        //                             Advice {
-        //                                 query_index: 2,
-        //                                 column_index: 3,
-        //                                 rotation: Rotation(
-        //                                     0,
-        //                                 ),
-        //                             },
-        //                             Fixed {
-        //                                 query_index: 4,
-        //                                 column_index: 4,
-        //                                 rotation: Rotation(
-        //                                     0,
-        //                                 ),
-        //                             },
-        //                         ),
-        //                     ),
-        //                 ),
-        //                 Product(
-        //                     Fixed {
-        //                         query_index: 1,
-        //                         column_index: 0,
-        //                         rotation: Rotation(
-        //                             0,
-        //                         ),
-        //                     },
-        //                     Product(
-        //                         Advice {
-        //                             query_index: 3,
-        //                             column_index: 4,
-        //                             rotation: Rotation(
-        //                                 1,
-        //                             ),
-        //                         },
-        //                         Advice {
-        //                             query_index: 4,
-        //                             column_index: 0,
-        //                             rotation: Rotation(
-        //                                 -1,
-        //                             ),
-        //                         },
-        //                     ),
-        //                 ),
-        //             ),
-        //             Product(
-        //                 Fixed {
-        //                     query_index: 6,
-        //                     column_index: 5,
-        //                     rotation: Rotation(
-        //                         0,
-        //                     ),
-        //                 },
-        //                 Sum(
-        //                     Advice {
-        //                         query_index: 0,
-        //                         column_index: 1,
-        //                         rotation: Rotation(
-        //                             0,
-        //                         ),
-        //                     },
-        //                     Negated(
-        //                         Instance {
-        //                             query_index: 0,
-        //                             column_index: 0,
-        //                             rotation: Rotation(
-        //                                 0,
-        //                             ),
-        //                         },
-        //                     ),
-        //                 ),
-        //             ),
-        //         ],
-        //         advice_queries: [
-        //             (
-        //                 Column {
-        //                     index: 1,
-        //                     column_type: Advice,
-        //                 },
-        //                 Rotation(
-        //                     0,
-        //                 ),
-        //             ),
-        //             (
-        //                 Column {
-        //                     index: 2,
-        //                     column_type: Advice,
-        //                 },
-        //                 Rotation(
-        //                     0,
-        //                 ),
-        //             ),
-        //             (
-        //                 Column {
-        //                     index: 3,
-        //                     column_type: Advice,
-        //                 },
-        //                 Rotation(
-        //                     0,
-        //                 ),
-        //             ),
-        //             (
-        //                 Column {
-        //                     index: 4,
-        //                     column_type: Advice,
-        //                 },
-        //                 Rotation(
-        //                     1,
-        //                 ),
-        //             ),
-        //             (
-        //                 Column {
-        //                     index: 0,
-        //                     column_type: Advice,
-        //                 },
-        //                 Rotation(
-        //                     -1,
-        //                 ),
-        //             ),
-        //             (
-        //                 Column {
-        //                     index: 0,
-        //                     column_type: Advice,
-        //                 },
-        //                 Rotation(
-        //                     0,
-        //                 ),
-        //             ),
-        //             (
-        //                 Column {
-        //                     index: 4,
-        //                     column_type: Advice,
-        //                 },
-        //                 Rotation(
-        //                     0,
-        //                 ),
-        //             ),
-        //         ],
-        //         instance_queries: [
-        //             (
-        //                 Column {
-        //                     index: 0,
-        //                     column_type: Instance,
-        //                 },
-        //                 Rotation(
-        //                     0,
-        //                 ),
-        //             ),
-        //         ],
-        //         fixed_queries: [
-        //             (
-        //                 Column {
-        //                     index: 6,
-        //                     column_type: Fixed,
-        //                 },
-        //                 Rotation(
-        //                     0,
-        //                 ),
-        //             ),
-        //             (
-        //                 Column {
-        //                     index: 0,
-        //                     column_type: Fixed,
-        //                 },
-        //                 Rotation(
-        //                     0,
-        //                 ),
-        //             ),
-        //             (
-        //                 Column {
-        //                     index: 2,
-        //                     column_type: Fixed,
-        //                 },
-        //                 Rotation(
-        //                     0,
-        //                 ),
-        //             ),
-        //             (
-        //                 Column {
-        //                     index: 3,
-        //                     column_type: Fixed,
-        //                 },
-        //                 Rotation(
-        //                     0,
-        //                 ),
-        //             ),
-        //             (
-        //                 Column {
-        //                     index: 4,
-        //                     column_type: Fixed,
-        //                 },
-        //                 Rotation(
-        //                     0,
-        //                 ),
-        //             ),
-        //             (
-        //                 Column {
-        //                     index: 1,
-        //                     column_type: Fixed,
-        //                 },
-        //                 Rotation(
-        //                     0,
-        //                 ),
-        //             ),
-        //             (
-        //                 Column {
-        //                     index: 5,
-        //                     column_type: Fixed,
-        //                 },
-        //                 Rotation(
-        //                     0,
-        //                 ),
-        //             ),
-        //         ],
-        //         permutation: Argument {
-        //             columns: [
-        //                 Column {
-        //                     index: 1,
-        //                     column_type: Advice,
-        //                 },
-        //                 Column {
-        //                     index: 2,
-        //                     column_type: Advice,
-        //                 },
-        //                 Column {
-        //                     index: 3,
-        //                     column_type: Advice,
-        //                 },
-        //                 Column {
-        //                     index: 0,
-        //                     column_type: Fixed,
-        //                 },
-        //                 Column {
-        //                     index: 0,
-        //                     column_type: Advice,
-        //                 },
-        //                 Column {
-        //                     index: 4,
-        //                     column_type: Advice,
-        //                 },
-        //                 Column {
-        //                     index: 0,
-        //                     column_type: Instance,
-        //                 },
-        //                 Column {
-        //                     index: 1,
-        //                     column_type: Fixed,
-        //                 },
-        //                 Column {
-        //                     index: 2,
-        //                     column_type: Fixed,
-        //                 },
-        //                 Column {
-        //                     index: 3,
-        //                     column_type: Fixed,
-        //                 },
-        //                 Column {
-        //                     index: 4,
-        //                     column_type: Fixed,
-        //                 },
-        //                 Column {
-        //                     index: 5,
-        //                     column_type: Fixed,
-        //                 },
-        //             ],
-        //         },
-        //         lookups: [
-        //             Argument {
-        //                 input_expressions: [
-        //                     Advice {
-        //                         query_index: 0,
-        //                         column_index: 1,
-        //                         rotation: Rotation(
-        //                             0,
-        //                         ),
-        //                     },
-        //                 ],
-        //                 table_expressions: [
-        //                     Fixed {
-        //                         query_index: 0,
-        //                         column_index: 6,
-        //                         rotation: Rotation(
-        //                             0,
-        //                         ),
-        //                     },
-        //                 ],
-        //             },
-        //         ],
-        //         constants: [],
-        //         minimum_degree: None,
-        //     },
-        //     fixed_commitments: [
-        //         (0x2bbc94ef7b22aebef24f9a4b0cc1831882548b605171366017d45c3e6fd92075, 0x082b801a6e176239943bfb759fb02138f47a5c8cc4aa7fa0af559fde4e3abd97),
-        //         (0x2bf5082b105b2156ed0e9c5b8e42bf2a240b058f74a464d080e9585274dd1e84, 0x222ad83cee7777e7a160585e212140e5e770dd8d1df788d869b5ee483a5864fb),
-        //         (0x374a656456a0aae7429b23336f825752b575dd5a44290ff614946ee59d6a20c0, 0x054491e187e6e3460e7601fb54ae10836d34d420026f96316f0c5c62f86db9b8),
-        //         (0x374a656456a0aae7429b23336f825752b575dd5a44290ff614946ee59d6a20c0, 0x054491e187e6e3460e7601fb54ae10836d34d420026f96316f0c5c62f86db9b8),
-        //         (0x02e62cd68370b13711139a08cbcdd889e800a272b9ea10acc90880fff9d89199, 0x1a96c468cb0ce77065d3a58f1e55fea9b72d15e44c01bba1e110bd0cbc6e9bc6),
-        //         (0x224ef42758215157d3ee48fb8d769da5bddd35e5929a90a4a89736f5c4b5ae9b, 0x11bc3a1e08eb320cde764f1492ecef956d71e996e2165f7a9a30ad2febb511c1),
-        //         (0x2d5415bf917fcac32bfb705f8ca35cb12d9bad52aa33ccca747350f9235d3a18, 0x2b2921f815fad504052512743963ef20ed5b401d20627793b006413e73fe4dd4),
-        //     ],
-        //     permutation: VerifyingKey {
-        //         commitments: [
-        //             (0x1347b4b385837977a96b87f199c6a9a81520015539d1e8fa79429bb4ca229a00, 0x2168e404cabef513654d6ff516cde73f0ba87e3dc84e4b940ed675b5f66f3884),
-        //             (0x0e6d69cd2455ec43be640f6397ed65c9e51b1d8c0fd2216339314ff37ade122a, 0x222ed6dc8cfc9ea26dcc10b9d4add791ada60f2b5a63ee1e4635f88aa0c96654),
-        //             (0x13c447846f48c41a5e0675ccf88ebc0cdef2c96c51446d037acb866d24255785, 0x1f0b5414fc5e8219dbfab996eed6129d831488b2386a8b1a63663938903bd63a),
-        //             (0x1aae6470aa662b8fda003894ddef5fedd03af318b3231683039d2fac9cab05b9, 0x08832d91ae69e99cd07d096c7a4a284a69e6a16227cbb07932a0cdc56914f3a6),
-        //             (0x0850521b0f8ac7dd0550fe3e25c840837076e9635067ed623b81d5cbac5944d9, 0x0c25d65d1038d0a92c72e5fccd96c1caf07801c3c8233290bb292e0c38c256fa),
-        //             (0x12febcf696badd970750eabf75dd3ced4c2f54f93519bcee23849025177d2014, 0x0a05ab3cd42c9fbcc1bbfcf9269951640cc9920761c87cf8e211ba73c8d9f90f),
-        //             (0x053904bdde8cfead3b517bb4f6ded3e699f8b94ca6156a9dd2f92a2a05a7ec5a, 0x16753ff97c0d82ff586bb7a07bf7f27a92df90b3617fa5e75d4f55c3b0ef8711),
-        //             (0x3804548f6816452747a5b542fa5656353fc989db40d69e9e27d6f973b5deebb0, 0x389a44d5037866dd83993af75831a5f90a18ad5244255aa5bd2c922cc5853055),
-        //             (0x003a9f9ca71c7c0b832c802220915f6fc8d840162bdde6b0ea05d25fb95559e3, 0x091247ca19d6b73887cd7f68908cbf0db0b47459b7c82276bbdb8a1c937e2438),
-        //             (0x3eaa38689d9e391c8a8fafab9568f20c45816321d38f309d4cc37f4b1601af72, 0x247f8270a462ea88450221a56aa6b55d2bc352b80b03501e99ea983251ceea13),
-        //             (0x394437571f9de32dccdc546fd4737772d8d92593c85438aa3473243997d5acc8, 0x14924ec6e3174f1fab7f0ce7070c22f04bbd0a0ecebdfc5c94be857f25493e95),
-        //             (0x3d907e0591343bd285c2c846f3e871a6ac70d80ec29e9500b8cb57f544e60202, 0x1034e48df35830244cabea076be8a16d67d7896e27c6ac22b285d017105da9c3),
-        //         ],
-        //     },
-        // }"#####
-        //             );
-        //         }
-=======
         // we comment this out because the circuit is already changed
         /*
                 {
@@ -1532,7 +1124,6 @@
                     );
                 }
                  */
->>>>>>> 01f0b526
     }
 
     env_logger::init();

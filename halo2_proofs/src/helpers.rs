--- conflicted
+++ resolved
@@ -1,13 +1,7 @@
 use crate::poly::Polynomial;
 use ff::Field;
 use ff::PrimeField;
-<<<<<<< HEAD
-use halo2curves::FieldExt;
 use halo2curves::{pairing::Engine, serde::SerdeObject, CurveAffine};
-use num_bigint::BigUint;
-=======
-use halo2curves::{pairing::Engine, serde::SerdeObject, CurveAffine};
->>>>>>> 607c3a4e
 use std::io;
 
 /// This enum specifies how various types are serialized and deserialized.
@@ -25,10 +19,6 @@
     /// Serialization is the same as `RawBytes`, but no checks are performed.
     RawBytesUnchecked,
 }
-<<<<<<< HEAD
-=======
-
->>>>>>> 607c3a4e
 // Keep this trait for compatibility with IPA serialization
 pub(crate) trait CurveRead: CurveAffine {
     /// Reads a compressed element from the buffer and attempts to parse it
@@ -42,54 +32,6 @@
 }
 impl<C: CurveAffine> CurveRead for C {}
 
-<<<<<<< HEAD
-pub fn field_to_bn<F: FieldExt>(f: &F) -> BigUint {
-    BigUint::from_bytes_le(f.to_repr().as_ref())
-}
-
-/// Input a big integer `bn`, compute a field element `f`
-/// such that `f == bn % F::MODULUS`.
-pub fn bn_to_field<F: FieldExt>(bn: &BigUint) -> F {
-    let mut buf = bn.to_bytes_le();
-    buf.resize(64, 0u8);
-
-    let mut buf_array = [0u8; 64];
-    buf_array.copy_from_slice(buf.as_ref());
-    F::from_bytes_wide(&buf_array)
-}
-
-/// Input a base field element `b`, output a scalar field
-/// element `s` s.t. `s == b % ScalarField::MODULUS`
-pub(crate) fn base_to_scalar<C: CurveAffine>(base: &C::Base) -> C::Scalar {
-    let bn = field_to_bn(base);
-    // bn_to_field will perform a mod reduction
-    bn_to_field(&bn)
-}
-
-#[cfg(test)]
-mod test {
-    use super::*;
-    use halo2curves::bn256::{Fq, G1Affine};
-    use rand_core::OsRng;
-    #[test]
-    fn test_conversion() {
-        // random numbers
-        for _ in 0..100 {
-            let b = Fq::random(OsRng);
-            let bi = field_to_bn(&b);
-            let b_rec = bn_to_field(&bi);
-            assert_eq!(b, b_rec);
-
-            let s = base_to_scalar::<G1Affine>(&b);
-            let si = field_to_bn(&s);
-            // TODO: fixme -- this test has a small probability to fail
-            // because |base field| > |scalar field|
-            assert_eq!(si, bi);
-        }
-    }
-}
-=======
->>>>>>> 607c3a4e
 pub trait SerdeCurveAffine: CurveAffine + SerdeObject {
     /// Reads an element from the buffer and parses it according to the `format`:
     /// - `Processed`: Reads a compressed curve element and decompress it
